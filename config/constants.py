--- conflicted
+++ resolved
@@ -80,7 +80,8 @@
 
 DEFAULT_PREVIEW_LINES = 15 
 
-<<<<<<< HEAD
+REPORT_MARGIN = 36  # Margin size in points
+
 # Configuration validation schema
 CONFIG_VALIDATION_SCHEMA = {
     'instrument': {
@@ -114,7 +115,4 @@
             }
         }
     }
-}
-=======
-REPORT_MARGIN = 36  # Margin size in points
->>>>>>> 2f3a30e2
+}