"""
Main GUI window for the Particle Data Analyzer with Dataset Manager integration and Analysis Mode Selection.
Updated with compact dataset panel and inline tag editing - saving vertical space.
LAYOUT UPDATE: Moved "Loaded Datasets" frame to left column (column 0) above dataset management.
Uses ScrollableFrame for proper vertical scrolling.
"""

import tkinter as tk
from tkinter import ttk, filedialog, messagebox, simpledialog
import logging
from matplotlib.backends.backend_tkagg import FigureCanvasTkAgg, NavigationToolbar2Tk
import matplotlib.pyplot as plt
import numpy as np
from datetime import datetime

from core.data_processor import ParticleDataProcessor
from core.dataset_manager import DatasetManager
from core.plotter import ParticlePlotter
from config.constants import (SUPPORTED_FILE_TYPES, MIN_BIN_COUNT, MAX_BIN_COUNT, DEFAULT_BIN_COUNT,
                             FONT_PROGRESS, FONT_INSTRUMENT_TYPE, FONT_HINT_TEXT, FONT_STATUS, FONT_FILE_NAME, FONT_PREVIEW_TEXT, FONT_STATUS_LARGE, EXPORT_DPI)
from core.file_queue import FileQueue
from gui.dialogs.file_preview import FilePreviewDialog
from gui.dialogs.load_choice import LoadChoiceDialog


# Try to import report generation (now required dependency)
try:
    from reports.templates import StandardReportTemplate
    REPORTS_AVAILABLE = True
except ImportError:
    REPORTS_AVAILABLE = False

logger = logging.getLogger(__name__)


class ScrollableFrame(ttk.Frame):
    """A scrollable frame that can contain other widgets."""
    
    def __init__(self, parent, *args, **kwargs):
        super().__init__(parent, *args, **kwargs)
        
        # Create canvas and scrollbars
        self.canvas = tk.Canvas(self, highlightthickness=0)
        self.v_scrollbar = ttk.Scrollbar(self, orient="vertical", command=self.canvas.yview)
        self.h_scrollbar = ttk.Scrollbar(self, orient="horizontal", command=self.canvas.xview)
        
        # Create the scrollable frame
        self.scrollable_frame = ttk.Frame(self.canvas)
        
        # Configure canvas
        self.canvas.configure(yscrollcommand=self.v_scrollbar.set,
                            xscrollcommand=self.h_scrollbar.set)
        
        # Layout scrollbars and canvas
        self.canvas.grid(row=0, column=0, sticky="nsew")
        self.v_scrollbar.grid(row=0, column=1, sticky="ns")
        self.h_scrollbar.grid(row=1, column=0, sticky="ew")
        
        # Configure grid weights
        self.grid_rowconfigure(0, weight=1)
        self.grid_columnconfigure(0, weight=1)
        
        # Create window in canvas
        self.canvas_window = self.canvas.create_window((0, 0), window=self.scrollable_frame, anchor="nw")

        # Bind events
        self.scrollable_frame.bind("<Configure>", self._on_frame_configure)
        self.canvas.bind("<Configure>", self._on_canvas_configure)
        self.bind_all("<MouseWheel>", self._on_mousewheel)

    def update_scroll_region(self):
        """Manually update the scroll region - useful when content changes."""
        self.canvas.update_idletasks()  # Make sure all pending layout updates are processed
        self.canvas.configure(scrollregion=self.canvas.bbox("all"))
        
        # Force scrollbar visibility update
        self.canvas.update()
        
        # Debug info
        scroll_region = self.canvas.cget('scrollregion')
        canvas_height = self.canvas.winfo_height()
        if scroll_region:
            region_parts = scroll_region.split()
            if len(region_parts) >= 4:
                content_height = float(region_parts[3]) - float(region_parts[1])
                print(f"ScrollableFrame: Content height: {content_height}, Canvas height: {canvas_height}")
                if content_height > canvas_height:
                    print("ScrollableFrame: Content should be scrollable")
                else:
                    print("ScrollableFrame: Content fits in canvas")

    def _on_frame_configure(self, event):
        """Update scroll region when frame size changes."""
        self.canvas.configure(scrollregion=self.canvas.bbox("all"))
        
    def _on_canvas_configure(self, event):
        """Update canvas window size when canvas size changes."""
        canvas_width = event.width
        frame_width = self.scrollable_frame.winfo_reqwidth()
        
        if frame_width < canvas_width:
            # Frame is smaller than canvas, center it
            self.canvas.itemconfig(self.canvas_window, width=canvas_width)
        else:
            # Frame is larger than canvas, use frame width
            self.canvas.itemconfig(self.canvas_window, width=frame_width)
            
    def _on_mousewheel(self, event):
        """Handle mouse wheel scrolling."""
        self.canvas.yview_scroll(int(-1 * (event.delta / 120)), "units")


class MainWindow:
    """Main application window with dataset management and analysis mode selection."""
    
    def __init__(self, root):
        self.root = root
        self.root.title("Particle Data Analyzer")
        self.root.geometry("1400x900")  # Slightly larger to accommodate dataset list
        
        # Set minimum window size for better usability
        self.root.minsize(800, 600)

        # Set up proper close handling
        self.root.protocol("WM_DELETE_WINDOW", self._on_closing)
        
        # Create scrollable frame for left column content
        self.scrollable_frame = ScrollableFrame(self.root)

        # Create scrollable frame for plot area
        self.plot_scrollable_frame = ScrollableFrame(self.root)

        # Initialize core components
        self.dataset_manager = DatasetManager()
        self.plotter = ParticlePlotter()
        self.file_queue = FileQueue()
        
        # GUI variables
        self.bin_count_var = tk.IntVar(value=DEFAULT_BIN_COUNT)
        self.size_column_var = tk.StringVar()
        self.frequency_column_var = tk.StringVar()
        self.show_stats_lines_var = tk.BooleanVar(value=True)
        self.data_mode_var = tk.StringVar(value='raw_measurements')  # 'pre_aggregated' or 'raw_measurements'
        self.skip_rows_var = tk.IntVar(value=0)
        

        # New variable for gaussian fit
        self.show_gaussian_fit_var = tk.BooleanVar(value=True)

        # Analysis mode selection variable (calibration vs verification)
        self.analysis_mode_var = tk.StringVar(value='calibration')
        
        # NEW: Inline tag editing variable
        self.current_tag_var = tk.StringVar()
        self._updating_tag = False  # Flag to prevent recursive updates
        
        # Track current figure for proper cleanup
        self.current_figure = None

        # Drag-and-drop support
        self.drag_item = None
        self.drag_start_y = None
        
        # Report generation
        if REPORTS_AVAILABLE:
            self.report_template = StandardReportTemplate()
        else:
            self.report_template = None
        
        self._create_widgets()
        self._create_layout()
        
        # Initialize UI state
        self._update_data_mode_ui()
        self._update_dataset_ui()
        self._update_analysis_mode_ui()
    
    def _create_widgets(self):
        """Create all GUI widgets."""
        # Main frame (no longer needed - keeping for compatibility but not used)
        self.main_frame = ttk.Frame(self.root)
        
        # Control frame (left side) - now goes inside scrollable frame
        self.control_frame = ttk.LabelFrame(self.scrollable_frame.scrollable_frame, text="Controls", padding=10)
        
        self.load_buttons_frame = ttk.LabelFrame(self.control_frame, text="Analysis Mode", padding=5)
        self.load_buttons_frame.grid(row=0, column=0, columnspan=3, sticky='ew', pady=(0,10))
        
        # Two direct load buttons
        buttons_container = ttk.Frame(self.load_buttons_frame)
        buttons_container.pack(fill='x', pady=(0,5))
        
        self.calibration_load_button = ttk.Button(
            buttons_container, 
            text="Load for Calibration", 
            command=self._load_for_calibration
        )
        self.calibration_load_button.pack(side='left', padx=(0,10), fill='x', expand=True)
        
        self.verification_load_button = ttk.Button(
            buttons_container, 
            text="Load for Verification", 
            command=self._load_for_verification
        )
        self.verification_load_button.pack(side='left', fill='x', expand=True)
        
        # Mode description label
        self.mode_description = ttk.Label(
            self.load_buttons_frame, 
            text="Current Mode: Calibration (Single dataset analysis)",
            font=FONT_HINT_TEXT,
            foreground='blue'
        )
        self.mode_description.pack(anchor='w', pady=(5,0))
        
        # Queue status display
        self.queue_status_frame = ttk.Frame(self.control_frame)
        self.queue_status_frame.grid(row=1, column=0, columnspan=3, sticky='ew', pady=2)
        
        self.queue_status_label = ttk.Label(self.queue_status_frame, text="", font=FONT_STATUS)
        self.queue_status_label.pack(anchor='w')
        
        # === LOADED DATASETS FRAME ===
        self.dataset_list_frame = ttk.LabelFrame(self.control_frame, text="Loaded Datasets", padding=5)
        self.dataset_list_frame.grid(row=2, column=0, columnspan=3, sticky='ew', pady=(10,10)) 
        
        # Dataset treeview with scrollbar - REDUCED HEIGHT to 8 rows with separate columns
        list_container = ttk.Frame(self.dataset_list_frame)
        list_container.pack(fill='x', pady=(0,5))  # Changed from fill='both', expand=True
        
        # Create Treeview with columns for Tag and Filename
        self.dataset_treeview = ttk.Treeview(
            list_container, 
            columns=('tag', 'filename'), 
            show='tree headings',  # Show both tree and headings
            height=8,  # REDUCED to 8 rows (was 10) to fit in left column
            selectmode='browse'  # Single selection
        )
        
        # Configure columns
        self.dataset_treeview.heading('#0', text='')  # Hide the tree column header
        self.dataset_treeview.heading('tag', text='Bead Size (μm)')
        self.dataset_treeview.heading('filename', text='Filename')
        
        # Set column widths - adjusted for narrower left column
        self.dataset_treeview.column('#0', width=15, minwidth=15, stretch=False)  # Smaller tree column for bullet
        self.dataset_treeview.column('tag', width=80, minwidth=60, stretch=True)  # Narrower tag column
        self.dataset_treeview.column('filename', width=120, minwidth=80, stretch=True)  # Narrower filename column
        
        # Scrollbars
        dataset_scrollbar_y = ttk.Scrollbar(list_container, orient='vertical', command=self.dataset_treeview.yview)
        dataset_scrollbar_x = ttk.Scrollbar(list_container, orient='horizontal', command=self.dataset_treeview.xview)
        
        self.dataset_treeview.configure(yscrollcommand=dataset_scrollbar_y.set, xscrollcommand=dataset_scrollbar_x.set)
        self.dataset_treeview.bind('<ButtonPress-1>', self._on_treeview_button_press)
        self.dataset_treeview.bind('<B1-Motion>', self._on_treeview_drag_motion)
        self.dataset_treeview.bind('<ButtonRelease-1>', self._on_treeview_button_release)
        self.dataset_treeview.bind('<<TreeviewSelect>>', self._on_dataset_select)
        
        # Grid layout for treeview and scrollbars
        self.dataset_treeview.grid(row=0, column=0, sticky='nsew')
        dataset_scrollbar_y.grid(row=0, column=1, sticky='ns')
        dataset_scrollbar_x.grid(row=1, column=0, sticky='ew')
        
        list_container.grid_rowconfigure(0, weight=1)
        list_container.grid_columnconfigure(0, weight=1)
        
        # === INLINE TAG EDITOR ===
        tag_editor_frame = ttk.LabelFrame(self.dataset_list_frame, text="Bead Size (μm)", padding=5)
        tag_editor_frame.pack(fill='x', pady=(0,5))

        # Tag entry with label
        tag_entry_container = ttk.Frame(tag_editor_frame)
        tag_entry_container.pack(fill='x')

        ttk.Label(tag_entry_container, text="Bead Size (μm):").pack(side='left', padx=(0,5))

        # Register validation function for float-only input
        self.validate_float = self.root.register(self._validate_float_input)

        self.tag_entry = ttk.Entry(
            tag_entry_container, 
            textvariable=self.current_tag_var,
            state='disabled',  # Start disabled until dataset is selected
            validate='key',    # Validate on every keystroke
            validatecommand=(self.validate_float, '%P')  # %P = new value after keystroke
        )
        self.tag_entry.pack(side='left', fill='x', expand=True, padx=(0,5))

        # Bind tag entry events (keep existing bindings)
        self.current_tag_var.trace('w', self._on_tag_var_change)
        self.tag_entry.bind('<Return>', self._on_tag_entry_return)
        self.tag_entry.bind('<FocusOut>', self._on_tag_entry_focusout)

        # Quick save button (keep existing)
        self.tag_save_btn = ttk.Button(
            tag_entry_container, 
            text="💾", 
            width=3,
            command=self._save_current_tag,
            state='disabled'
        )
        self.tag_save_btn.pack(side='right')
        
        # === DATASET MANAGEMENT CONTROLS ===
        self.dataset_mgmt_frame = ttk.LabelFrame(self.control_frame, text="Dataset Management", padding=5)
        self.dataset_mgmt_frame.grid(row=4, column=0, columnspan=3, sticky='ew', pady=5)
        
        # Dataset actions
        actions_frame = ttk.Frame(self.dataset_mgmt_frame)
        actions_frame.pack(fill='x', pady=5)
        
        self.edit_notes_btn = ttk.Button(actions_frame, text="Edit Notes", 
                                        command=self.edit_dataset_notes, state='disabled')
        self.edit_notes_btn.pack(side='left', padx=(0,5))
        
        self.remove_dataset_btn = ttk.Button(actions_frame, text="Remove", 
                                            command=self.remove_dataset, state='disabled')
        self.remove_dataset_btn.pack(side='left', padx=(0,5))
        
        # Help button
        self.help_btn = ttk.Button(actions_frame, text="?", width=3,
                                  command=self.show_help_dialog)
        self.help_btn.pack(side='right')
        
        # === DATA INFO (stats) ===
        self.stats_frame = ttk.LabelFrame(self.control_frame, text="Data Info", padding=5)
        self.stats_frame.grid(row=5, column=0, columnspan=3, sticky='ew', pady=5)
        
        self.stats_text = tk.Text(self.stats_frame, height=8, width=30)
        self.stats_text.pack(fill='both', expand=True)
        
        # === DATA ANALYSIS CONTROLS ===
        ttk.Separator(self.control_frame, orient='horizontal').grid(row=6, column=0, columnspan=3, sticky='ew', pady=5)
        
        # Data mode selection
        ttk.Label(self.control_frame, text="Data Type:").grid(row=7, column=0, sticky='w', pady=2)
        
        data_mode_frame = ttk.Frame(self.control_frame)
        data_mode_frame.grid(row=7, column=1, columnspan=2, sticky='ew', pady=2)
        
        self.pre_agg_radio = ttk.Radiobutton(data_mode_frame, text="Pre-aggregated (Size + Frequency)", 
                                           variable=self.data_mode_var, value='pre_aggregated',
                                           command=self._on_data_mode_change)
        self.pre_agg_radio.grid(row=0, column=0, sticky='w')
        
        self.raw_radio = ttk.Radiobutton(data_mode_frame, text="Raw Measurements (Size only)", 
                                       variable=self.data_mode_var, value='raw_measurements',
                                       command=self._on_data_mode_change)
        self.raw_radio.grid(row=1, column=0, sticky='w')
        
        #Column selection
        ttk.Label(self.control_frame, text="Size Column:").grid(row=8, column=0, sticky='w', pady=2)
        self.size_combo = ttk.Combobox(self.control_frame, textvariable=self.size_column_var, 
                                    state='readonly')
        self.size_combo.grid(row=8, column=1, sticky='ew', pady=2)
        self.size_combo.bind('<<ComboboxSelected>>', self._on_column_change)

        self.frequency_label = ttk.Label(self.control_frame, text="Frequency Column:")
        self.frequency_label.grid(row=9, column=0, sticky='w', pady=2)
        self.frequency_combo = ttk.Combobox(self.control_frame, textvariable=self.frequency_column_var, 
                                        state='readonly')
        self.frequency_combo.grid(row=9, column=1, sticky='ew', pady=2)
        self.frequency_combo.bind('<<ComboboxSelected>>', self._on_column_change)

        # Bin count control
        ttk.Label(self.control_frame, text="Bins:").grid(row=10, column=0, sticky='w', pady=2)

        # Create frame for bin controls
        bin_frame = ttk.Frame(self.control_frame)
        bin_frame.grid(row=10, column=1, columnspan=2, sticky='ew', pady=2)

        # Bin count entry field only (remove slider)
        self.bin_entry = ttk.Entry(bin_frame, textvariable=self.bin_count_var, width=8)
        self.bin_entry.grid(row=0, column=0, sticky='w')
        self.bin_entry.bind('<Return>', self._on_bin_entry_change)
        self.bin_entry.bind('<FocusOut>', self._on_bin_entry_change)

        # Optional: Add a label showing the valid range
        bin_hint_label = ttk.Label(bin_frame, text=f"({MIN_BIN_COUNT}-{MAX_BIN_COUNT})", 
                                font=FONT_HINT_TEXT, foreground='gray')
        bin_hint_label.grid(row=0, column=1, sticky='w', padx=(5,0))

        # Configure bin frame column weights (optional, for consistent spacing)
        bin_frame.columnconfigure(0, weight=0)  # Entry field doesn't need to expand
        bin_frame.columnconfigure(1, weight=1)  # Hint label can expand if needed
        
        # Statistical lines toggle
        self.stats_lines_check = ttk.Checkbutton(self.control_frame, 
                                                text="Show Mean & Std Dev Lines", 
                                                variable=self.show_stats_lines_var,
                                                command=self._on_stats_toggle)
        self.stats_lines_check.grid(row=11, column=0, columnspan=2, sticky='w', pady=2)
        
        # Gaussian curve fitting toggle
        self.gaussian_fit_check = ttk.Checkbutton(
            self.control_frame, 
            text="Show Gaussian Curve Fit", 
            variable=self.show_gaussian_fit_var,
            command=self._on_gaussian_toggle
        )
        self.gaussian_fit_check.grid(row=12, column=0, columnspan=2, sticky='w', pady=2)

        # Gaussian fit info button
        self.gaussian_info_btn = ttk.Button(
            self.control_frame, 
            text="📊 Fit Info", 
            command=self.show_gaussian_info, 
            state='disabled',
            width=10
        )
        self.gaussian_info_btn.grid(row=12, column=2, sticky='w', padx=(10,0), pady=2)

        # Plot button (all row numbers updated)
        self.plot_button = ttk.Button(self.control_frame, text="Create Plot", 
                                     command=self.create_plot, state='disabled')
        self.plot_button.grid(row=13, column=0, columnspan=2, sticky='ew', pady=10)
        
        # Report generation button - will be mode-restricted
        self.report_button = ttk.Button(self.control_frame, text="Generate Report", 
                                       command=self.generate_report, state='disabled')
        self.report_button.grid(row=14, column=0, columnspan=2, sticky='ew', pady=5)
        
        # Show/hide report button based on availability
        if not REPORTS_AVAILABLE:
            self.report_button.config(state='disabled', text="Generate Report (ReportLab not installed)")
        
        # === PLOT FRAME ===
        self.plot_frame = ttk.LabelFrame(self.plot_scrollable_frame.scrollable_frame, text="Plot", padding=10)
        
        # Add navigation controls to plot frame (moved from dataset management)
        plot_nav_frame = ttk.Frame(self.plot_frame)
        plot_nav_frame.pack(fill='x', pady=(0, 10))
        
        # Dataset navigation buttons with save graph button in the middle
        self.prev_dataset_btn = ttk.Button(plot_nav_frame, text="◀ Previous Dataset", 
                                          command=self.previous_dataset, state='disabled')
        self.prev_dataset_btn.pack(side='left')
        
        self.save_graph_btn = ttk.Button(plot_nav_frame, text="💾 Save Graph", 
                                        command=self.save_graph, state='disabled')
        self.save_graph_btn.pack(side='left', padx=25) #Space based on left button; may be a better way to do this
        
        self.next_dataset_btn = ttk.Button(plot_nav_frame, text="Next Dataset ▶", 
                                          command=self.next_dataset, state='disabled')
        self.next_dataset_btn.pack(side='right')
        
        # Configure column weights
        self.control_frame.columnconfigure(1, weight=1)
    
    def save_graph(self):
        """Save the current graph as a PNG image."""
        if not hasattr(self, 'canvas') or not self.current_figure:
            messagebox.showerror("Error", "No graph to save. Please create a plot first.")
            return
        
        active_dataset = self.dataset_manager.get_active_dataset()
        if not active_dataset:
            messagebox.showerror("Error", "No active dataset.")
            return
        
        # Generate default filename with dataset tag and timestamp
        timestamp = datetime.now().strftime("%Y%m%d_%H%M%S")
        dataset_tag = active_dataset['tag'].replace('.', '_').replace(' ', '_')
        default_filename = f"{dataset_tag}_bead_size_{timestamp}.png"
        
        # Show save file dialog
        file_path = filedialog.asksaveasfilename(
            title="Save Graph As",
            defaultextension=".png",
            initialfile=default_filename,
            filetypes=[("PNG files", "*.png")]
        )
        
        if not file_path:
            return  # User cancelled
        
        try:
            # Save the plot using the plotter's save method
            success = self.plotter.save_plot(file_path, dpi=EXPORT_DPI)
            
            if success:
                messagebox.showinfo("Success", f"Graph saved successfully!\nSaved to: {file_path}")
            else:
                messagebox.showerror("Error", "Failed to save graph.")
                
        except Exception as e:
            messagebox.showerror("Error", f"Failed to save graph: {str(e)}")
    
    def _create_layout(self):
        # Pack the left scrollable frame, and right plot scrollable frame
        self.scrollable_frame.pack(side='left', fill='y', padx=(5,5), pady=5)
        self.plot_scrollable_frame.pack(side='left', fill='both', expand=True, padx=(0,5), pady=5)
        
        # Pack the control frame inside the left scrollable frame
        self.control_frame.pack(fill='both', expand=True, padx=5, pady=5)
        
        # Pack the plot frame inside the right scrollable frame
        self.plot_frame.pack(fill='both', expand=True, padx=5, pady=5)
        
        # Create placeholder for plot content (will be filled when plot is created)
        plot_content_frame = ttk.Frame(self.plot_frame)
        plot_content_frame.pack(fill='both', expand=True)
        
        # Initially show a message when no plot exists
        self.no_plot_label = ttk.Label(plot_content_frame, 
                                      text="No plot to display\nLoad data and click 'Create Plot' to begin",
                                      font=('TkDefaultFont', 10),
                                      foreground='gray',
                                      justify='center')
        self.no_plot_label.pack(expand=True)
    
    # === DIRECT LOAD METHODS ===
    
    def _load_for_calibration(self):
        """Direct calibration loading - sets mode and loads single file."""
        # Check if we need to clear existing datasets
        if not self._confirm_clear_datasets_if_needed():
            return  # User cancelled
            
        self.analysis_mode_var.set('calibration')
        self._update_analysis_mode_ui()
        self._load_single_file_with_preview()
        
    def _load_for_verification(self):
        """Direct verification loading - sets mode and loads multiple files."""
        if not self._confirm_clear_datasets_if_needed():
            return  # User cancelled
     
        self.analysis_mode_var.set('verification') 
        self._update_analysis_mode_ui()
        self.load_multiple_files()
    
    def _confirm_clear_datasets_if_needed(self):
        """
        Returns:
            bool: True if user confirmed or no datasets to clear, False if cancelled
        """
        if not self.dataset_manager.has_datasets():
            return True  # No datasets to clear, proceed
        
        dataset_count = self.dataset_manager.get_dataset_count()
        dataset_names = [dataset['tag'] for dataset in self.dataset_manager.get_all_datasets()]
        
        # Create confirmation message
        if dataset_count == 1:
            message = f"This will remove the currently loaded dataset:\n• {dataset_names[0]}\n\nContinue?"
        else:
            dataset_list = '\n'.join([f"• {name}" for name in dataset_names[:5]])  # Show first 5
            if dataset_count > 5:
                dataset_list += f"\n• ... and {dataset_count - 5} more"
            message = f"This will remove all {dataset_count} currently loaded datasets:\n\n{dataset_list}\n\nContinue?"
        
        result = messagebox.askyesno(
            "Clear Current Datasets", 
            message,
            icon='warning'
        )
        
        if result:
            # Clear all datasets
            self.dataset_manager.clear_all_datasets()
            self._clear_ui_for_no_datasets()
            logger.info(f"Cleared {dataset_count} datasets before loading new data")
            
        return result

    # === TAG EDITING METHODS ===
    
    def _on_tag_var_change(self, *args):
        """Handle tag variable changes (real-time typing)."""
        if self._updating_tag:
            return  # Prevent recursive updates
        
        # Enable save button when tag is modified
        active_dataset = self.dataset_manager.get_active_dataset()
        if active_dataset:
            current_saved_tag = active_dataset['tag']
            current_entry_tag = self.current_tag_var.get()
            
            # Enable save button if tag has changed
            if current_entry_tag != current_saved_tag:
                self.tag_save_btn.config(state='normal')
            else:
                self.tag_save_btn.config(state='disabled')
    
    def _on_tag_entry_return(self, event):
        """Handle Enter key in tag entry - save immediately."""
        self._save_current_tag()
        self.tag_entry.selection_clear()  # Clear selection after save
        return 'break'  # Prevent default behavior
    
    def _on_tag_entry_focusout(self, event):
        """Handle focus leaving tag entry - save automatically."""
        self._save_current_tag()
    
    def _save_current_tag(self):
        """Save the current tag value to the active dataset."""
        active_dataset = self.dataset_manager.get_active_dataset()
        if not active_dataset:
            return
        
        tag_str = self.current_tag_var.get().strip()
        
        # Validate float input
        if not tag_str:
            # Don't allow empty tags - revert to current
            self._updating_tag = True
            self.current_tag_var.set(str(active_dataset['tag']))
            self._updating_tag = False
            return
        
        try:
            # Convert to float to validate, then store as string representation
            tag_float = float(tag_str)
            tag_display = str(tag_float)  # This normalizes the display (e.g., "1.0" instead of "1.")
            
            # Only update if tag actually changed
            if tag_display != str(active_dataset['tag']):
                self.dataset_manager.update_dataset_tag(active_dataset['id'], tag_display)
                self._update_dataset_ui()  # Refresh UI to show changes
                
                # Visual feedback and update display
                self.tag_save_btn.config(state='disabled')
                self._updating_tag = True
                self.current_tag_var.set(tag_display)  # Update display with normalized format
                self._updating_tag = False
                
                logger.info(f"Updated dataset tag to: {tag_display}")
                
        except ValueError:
            # Invalid float - revert to current tag
            self._updating_tag = True
            self.current_tag_var.set(str(active_dataset['tag']))
            self._updating_tag = False
            
            # Show error message
            messagebox.showerror("Invalid Bead Size", "Bead size must be a valid number (e.g., 1.5, -2.0, 42)")
    
    def _update_tag_editor(self):
        """Update the tag editor with the active dataset's tag."""
        active_dataset = self.dataset_manager.get_active_dataset()
        
        self._updating_tag = True  # Prevent recursive updates
        
        if active_dataset:
            self.current_tag_var.set(active_dataset['tag'])
            self.tag_entry.config(state='normal')
            self.tag_save_btn.config(state='disabled')  # Start with save disabled
        else:
            self.current_tag_var.set("")
            self.tag_entry.config(state='disabled')
            self.tag_save_btn.config(state='disabled')
        
        self._updating_tag = False
    
    
    def _on_analysis_mode_change(self):
        """This method is no longer called by radio buttons, but kept for internal mode changes."""
        mode = self.analysis_mode_var.get()
        logger.info(f"Analysis mode changed to: {mode}")
        
        # Update mode description
        if mode == 'calibration':
            self.mode_description.config(
                text="Current Mode: Calibration (Single dataset analysis)",
                foreground='blue'
            )
        else:  # verification
            self.mode_description.config(
                text="Current Mode: Verification (Multi-dataset comparison)",
                foreground='green'
            )
        
        # Update UI elements based on mode
        self._update_analysis_mode_ui()
    
    def _update_analysis_mode_ui(self):
        """Update UI elements based on the current analysis mode."""
        mode = self.analysis_mode_var.get()
        is_calibration = (mode == 'calibration')
        
        if is_calibration:
            self.mode_description.config(
                text="Current Mode: Calibration (Single dataset analysis)",
                foreground='blue'
            )
        else:
            self.mode_description.config(
                text="Current Mode: Verification (Multi-dataset comparison)",
                foreground='green'
            )
        
        # Update other UI elements based on mode
        self._update_report_button_state_for_mode()
        self._update_navigation_buttons_for_mode()
        
        logger.info(f"UI updated for {mode} mode")
    
    def _update_report_button_state_for_mode(self):
        """Update report button state based on mode and data availability."""
        mode = self.analysis_mode_var.get()
        
        if not REPORTS_AVAILABLE:
            self.report_button.config(state='disabled', text="Generate Report (ReportLab not installed)")
            return
        
        if mode == 'calibration':
            # In calibration mode, disable report generation
            self.report_button.config(
                state='disabled',
                text="Generate Report (Verification mode only)"
            )
        else:  # verification mode
            # In verification mode, enable if we have data and plot
            if hasattr(self, 'canvas') and self.current_figure:
                self.report_button.config(state='normal', text="Generate Report")
            else:
                self.report_button.config(state='disabled', text="Generate Report")
    
    def _update_navigation_buttons_for_mode(self):
        """Update navigation buttons based on mode."""
        mode = self.analysis_mode_var.get()
        has_datasets = self.dataset_manager.has_datasets()
        has_multiple = self.dataset_manager.get_dataset_count() > 1
        has_plot = hasattr(self, 'canvas') and self.current_figure
        
        if mode == 'calibration':
            # In calibration mode, navigation is less relevant but still functional
            self.prev_dataset_btn.config(state='normal' if has_multiple else 'disabled')
            self.next_dataset_btn.config(state='normal' if has_multiple else 'disabled')
        else:  # verification mode
            # In verification mode, navigation is fully functional
            self.prev_dataset_btn.config(state='normal' if has_multiple else 'disabled')
            self.next_dataset_btn.config(state='normal' if has_multiple else 'disabled')
        
        # Save graph button is enabled when there's a plot to save
        self.save_graph_btn.config(state='normal' if has_plot else 'disabled')
    
    def _keep_only_active_dataset(self):
        """Remove all datasets except the active one (for calibration mode)."""
        active_id = self.dataset_manager.active_dataset_id
        if not active_id:
            return
        
        # Get list of all dataset IDs except the active one
        all_ids = list(self.dataset_manager.datasets.keys())
        to_remove = [id for id in all_ids if id != active_id]
        
        # Remove the datasets
        for dataset_id in to_remove:
            self.dataset_manager.remove_dataset(dataset_id)
        
        # Update UI
        self._update_dataset_ui()
        self._update_analysis_mode_ui()
        
        messagebox.showinfo(
            "Calibration Mode", 
            f"Removed {len(to_remove)} dataset(s). Keeping only the active dataset for calibration analysis."
        )
    
    # === FILE LOADING METHODS ===

    def _load_single_file_with_preview(self):
        """Load a single file with enhanced preview dialog."""
        file_path = filedialog.askopenfilename(
            title="Select CSV file",
            filetypes=SUPPORTED_FILE_TYPES
        )
        
        if file_path:
            #Create and show the enhanced preview dialog with mode specification
            preview_dialog = FilePreviewDialog(
                parent=self.root, 
                file_path=file_path, 
                on_load_callback=self._handle_file_load,
                mode='calibration'  # ADDED: Specify calibration mode
            )
            preview_dialog.show()

    def _handle_file_load(self, file_path: str, tag: str, skip_rows: int):
        """Handle file loading from the preview dialog callback."""
        try:
            # Add dataset to manager
            dataset_id = self.dataset_manager.add_dataset(
                file_path=file_path,
                tag=tag,
                notes="",
                skip_rows=skip_rows
            )
            
            if dataset_id:
                # Set as active dataset
                self.dataset_manager.set_active_dataset(dataset_id)
                
                # Update UI
                self._update_dataset_ui()
                self._load_active_dataset_settings()
                self._update_column_combos()
                self._update_stats_display()
                self.plot_button.config(state='normal')
                self._update_report_button_state()
                
                # Update scroll region after adding dataset
                self.scrollable_frame.update_scroll_region()
                
                if skip_rows > 0:
                    messagebox.showinfo("Success", f"Dataset '{tag}' loaded successfully!\nSkipped {skip_rows} rows.")
                else:
                    messagebox.showinfo("Success", f"Dataset '{tag}' loaded successfully!")
            else:
                messagebox.showerror("Error", "Failed to load file. Please check the file format.")
                
        except Exception as e:
            messagebox.showerror("Error", f"Failed to load file: {str(e)}")

    def load_multiple_files(self):
        """Load multiple CSV files using file queue system (removed mode restriction)."""
        file_paths = filedialog.askopenfilenames(
            title="Select CSV files",
            filetypes=SUPPORTED_FILE_TYPES
        )
        
        if file_paths:
            # Clear any existing queue
            self.file_queue.clear_queue()
            
            # Add files to queue
            added_count = self.file_queue.add_files(list(file_paths))
            
            if added_count > 0:
                self._update_queue_status()
                messagebox.showinfo("Files Selected", 
                                f"Added {added_count} files to processing queue.\n"
                                f"Processing will begin with enhanced preview for each file.")
                
                # Start the queue processing workflow
                self._start_queue_processing()
            else:
                messagebox.showerror("Error", "No valid files were added to the queue.")
    
    # === FILE QUEUE PROCESSING METHODS ===
    
    def _start_queue_processing(self):
        """Start the queue processing workflow."""
        if not self.file_queue.has_more_files():
            messagebox.showinfo("Queue Complete", "No files to process.")
            return
        
        # Process the first file
        self._process_current_queue_file()

    def _process_current_queue_file(self):
        """Process the current file in the queue using enhanced FilePreviewDialog."""
        current_file = self.file_queue.get_current_file()
        
        if not current_file:
            # Queue is complete
            self._finish_queue_processing()
            return
        
        self._update_queue_status()
        
        # CHANGED: Use enhanced FilePreviewDialog instead of custom dialog
        self._show_unified_queue_preview(current_file)

    def _show_unified_queue_preview(self, file_info):
        """Show preview using unified FilePreviewDialog with queue context."""
        # Prepare queue context for the dialog
        queue_info = self.file_queue.get_current_file_info()
        queue_context = {
            'auto_tag': file_info['auto_tag'],
            'skip_rows': file_info['skip_rows'],
            'current_index': queue_info['current_index'],
            'total_files': queue_info['total_files'],
            'processed_count': queue_info['processed_count'],
            'failed_count': queue_info['failed_count'],
            'skipped_count': queue_info['skipped_count'],
            'skip_callback': self._on_queue_skip,
            'cancel_callback': self._cancel_queue_processing
        }
        
        # Create and show the unified preview dialog
        preview_dialog = FilePreviewDialog(
            parent=self.root, 
            file_path=file_info['file_path'], 
            on_load_callback=self._handle_queue_file_load,
            mode='verification',  #Specify verification mode
            queue_context=queue_context  #Pass queue context
        )
        preview_dialog.show()

    def _handle_queue_file_load(self, file_path: str, tag: str, skip_rows: int):
        """Handle queue file loading (simplified using unified dialog)."""
        try:
            dataset_id = self.dataset_manager.add_dataset(
                file_path=file_path,
                tag=tag,
                notes="",
                skip_rows=skip_rows
            )
            
            if dataset_id:
                self.file_queue.mark_current_processed(dataset_id)
                self.dataset_manager.set_active_dataset(dataset_id)
                
                # Update UI
                self._update_dataset_ui()
                self._load_active_dataset_settings()
                self._update_column_combos()
                self._update_stats_display()
                self.plot_button.config(state='normal')
                self._update_report_button_state()
                
                # Update scroll region after adding dataset
                self.scrollable_frame.update_scroll_region()
                
                logger.info(f"Successfully loaded queue file: {tag}")
                self._process_current_queue_file()  # Continue with next file
                
            else:
                self.file_queue.mark_current_failed("Failed to load file into dataset manager")
                result = messagebox.askyesno(
                    "Load Failed", 
                    f"Failed to load {tag}.\n\nContinue with remaining files?"
                )
                
                if result:
                    self._process_current_queue_file()
                else:
                    self._cancel_queue_processing()
                    
        except Exception as e:
            error_msg = f"Error loading file: {str(e)}"
            self.file_queue.mark_current_failed(error_msg)
            
            result = messagebox.askyesno(
                "Load Error", 
                f"Error loading {tag}:\n{error_msg}\n\nContinue with remaining files?"
            )
            
            if result:
                self._process_current_queue_file()
            else:
                self._cancel_queue_processing()

    def _on_queue_skip(self):
        """Handle skip button in queue processing."""
        self.file_queue.skip_current_file("User skipped during preview")
        self._process_current_queue_file()

    def _finish_queue_processing(self):
        """Finish queue processing and show summary."""
        summary = self.file_queue.get_summary()
        
        summary_text = f"Queue Processing Complete!\n\n"
        summary_text += f"Total files: {summary['total_files']}\n"
        summary_text += f"Successfully loaded: {summary['processed']}\n"
        summary_text += f"Failed: {summary['failed']}\n"
        summary_text += f"Skipped: {summary['skipped']}\n"
        summary_text += f"Success rate: {summary['success_rate']:.1f}%"
        
        messagebox.showinfo("Queue Complete", summary_text)
        self._update_queue_status()

    def _cancel_queue_processing(self):
        """Cancel queue processing."""
        self.file_queue.clear_queue()
        self._update_queue_status()
        messagebox.showinfo("Cancelled", "Queue processing was cancelled.")

    def _update_queue_status(self):
        """Update the queue status display."""
        if not self.file_queue.has_more_files() and len(self.file_queue.files) == 0:
            self.queue_status_label.config(text="")
            return
        
        info = self.file_queue.get_current_file_info()
        
        if info['is_complete']:
            self.queue_status_label.config(text="Queue processing complete")
        elif info['has_current_file']:
            current_file = self.file_queue.get_current_file()
            status_text = f"Queue: {info['current_index'] + 1}/{info['total_files']} - {current_file['filename']}"
            if info['processed_count'] > 0 or info['failed_count'] > 0 or info['skipped_count'] > 0:
                status_text += f" (P:{info['processed_count']} F:{info['failed_count']} S:{info['skipped_count']})"
            self.queue_status_label.config(text=status_text)
        else:
            self.queue_status_label.config(text=f"Queue ready: {info['total_files']} files")
    
    # REMOVED: _show_enhanced_queue_preview_dialog() method - ~80 lines deleted
    # REMOVED: _validate_float_input_for_dialog() method - ~15 lines deleted
    
    # === DATASET MANAGEMENT METHODS (MOSTLY UNCHANGED) ===
    
    def _update_dataset_ui(self):
        """Update all dataset-related UI elements."""
        self._update_dataset_treeview()
<<<<<<< HEAD
        self._update_compact_dataset_info()
=======
>>>>>>> ab06b38d
        self._update_navigation_buttons()
        self._update_tag_editor()
    
    def _update_dataset_treeview(self):
        """Update the dataset treeview with current datasets in manager order."""
        # Clear existing items
        for item in self.dataset_treeview.get_children():
            self.dataset_treeview.delete(item)
        
        # Use the manager's internal order (not get_all_datasets which might sort)
        datasets_in_order = list(self.dataset_manager.datasets.values())
        active_id = self.dataset_manager.active_dataset_id
        
        for i, dataset in enumerate(datasets_in_order):
            # Determine filename display
            if dataset['filename'] != 'Generated Data':
                filename_display = dataset['filename']
            else:
                filename_display = "Generated Data"
            
            # Insert item with tag and filename in separate columns
            item_id = self.dataset_treeview.insert(
                '', 'end',
                text='●',  # Bullet point in the tree column
                values=(dataset['tag'], filename_display),
                tags=('dataset',)
            )
            
            # Select and show active dataset
            if dataset['id'] == active_id:
                self.dataset_treeview.selection_set(item_id)
                self.dataset_treeview.see(item_id)
        
        # Configure tag styling
        self.dataset_treeview.tag_configure('dataset', foreground='black')

    def _update_navigation_buttons(self):
        """Update the state of navigation and action buttons."""
        has_datasets = self.dataset_manager.has_datasets()
        
        # Mode-aware navigation button updates
        self._update_navigation_buttons_for_mode()
        
        # Action buttons
        self.edit_notes_btn.config(state='normal' if has_datasets else 'disabled')
        self.remove_dataset_btn.config(state='normal' if has_datasets else 'disabled')
    
    def _on_dataset_select(self, event):
        """Handle dataset selection from treeview."""
        selection = self.dataset_treeview.selection()
        if selection:
            # Get the selected item
            selected_item = selection[0]
            
            # Get all datasets and find the matching one by index
            datasets = self.dataset_manager.get_all_datasets()
            
            # Get the index of the selected item in the treeview
            all_items = self.dataset_treeview.get_children()
            try:
                selected_index = all_items.index(selected_item)
                
                if selected_index < len(datasets):
                    selected_dataset = datasets[selected_index]
                    self.dataset_manager.set_active_dataset(selected_dataset['id'])
                    
                    self._load_active_dataset_settings()
<<<<<<< HEAD
                    self._update_compact_dataset_info()
=======
>>>>>>> ab06b38d
                    self._update_tag_editor()
                    self._update_column_combos()
                    self._update_stats_display()
                    
                    # Update plot if canvas exists and we have data
                    if hasattr(self, 'canvas') and self.dataset_manager.get_active_dataset():
                        self._update_plot()
            
            except (ValueError, IndexError) as e:
                logger.error(f"Error handling dataset selection: {e}")

    def previous_dataset(self):
        """Navigate to previous dataset."""
        prev_id = self.dataset_manager.get_previous_dataset_id()
        if prev_id:
            self.dataset_manager.set_active_dataset(prev_id)
            self._load_active_dataset_settings()
            self._update_dataset_ui()
            self._update_column_combos()
            self._update_stats_display()
            
            if hasattr(self, 'canvas'):
                self._update_plot()
    
    def next_dataset(self):
        """Navigate to next dataset."""
        next_id = self.dataset_manager.get_next_dataset_id()
        if next_id:
            self.dataset_manager.set_active_dataset(next_id)
            self._load_active_dataset_settings()
            self._update_dataset_ui()
            self._update_column_combos()
            self._update_stats_display()
            
            if hasattr(self, 'canvas'):
                self._update_plot()
    
    def edit_dataset_notes(self):
        """Edit the notes of the active dataset."""
        active_dataset = self.dataset_manager.get_active_dataset()
        if not active_dataset:
            return
        
        # Create a dialog for multi-line notes editing
        self._show_notes_editor(active_dataset)
    
    def _show_notes_editor(self, dataset):
        """Show a dialog for editing dataset notes."""
        notes_window = tk.Toplevel(self.root)
        notes_window.title(f"Edit Notes - {dataset['tag']}")
        notes_window.geometry("500x300")
        notes_window.grab_set()
        
        # Notes text area
        ttk.Label(notes_window, text="Dataset Notes:").pack(anchor='w', padx=10, pady=(10,5))
        
        text_frame = ttk.Frame(notes_window)
        text_frame.pack(fill='both', expand=True, padx=10, pady=5)
        
        notes_text = tk.Text(text_frame, wrap='word')
        scrollbar = ttk.Scrollbar(text_frame, orient='vertical', command=notes_text.yview)
        notes_text.configure(yscrollcommand=scrollbar.set)
        
        notes_text.pack(side='left', fill='both', expand=True)
        scrollbar.pack(side='right', fill='y')
        
        # Insert current notes
        notes_text.insert(1.0, dataset['notes'])
        
        # Buttons
        button_frame = ttk.Frame(notes_window)
        button_frame.pack(fill='x', padx=10, pady=10)
        
        def save_notes():
            new_notes = notes_text.get(1.0, tk.END).strip()
            self.dataset_manager.update_dataset_notes(dataset['id'], new_notes)
            self._update_dataset_ui()
            notes_window.destroy()
        
        ttk.Button(button_frame, text="Save", command=save_notes).pack(side='right', padx=(5,0))
        ttk.Button(button_frame, text="Cancel", command=notes_window.destroy).pack(side='right')
        
        # Focus on text area
        notes_text.focus_set()
    
    def _on_gaussian_toggle(self):
        """Handle Gaussian curve fitting toggle change."""
        # Save settings to active dataset
        self._save_active_dataset_settings()
        
        # If we have a current plot, update it
        if hasattr(self, 'canvas') and self.dataset_manager.get_active_dataset():
            self._update_plot()

    def show_gaussian_info(self):
        """Show detailed Gaussian fit information in a dialog."""
        if not hasattr(self.plotter, 'get_last_gaussian_fit'):
            messagebox.showinfo("Info", "Gaussian fitting not available in current plotter.")
            return
        
        fit_result = self.plotter.get_last_gaussian_fit()
        if not fit_result or not fit_result.get('success'):
            messagebox.showinfo("No Fit Data", "No successful Gaussian fit available.\n\nCreate a plot with Gaussian fitting enabled first.")
            return
        
        self._show_gaussian_fit_dialog(fit_result)

    def _show_gaussian_fit_dialog(self, fit_result: dict):
        """Show detailed Gaussian fit results in a dialog window."""
        dialog = tk.Toplevel(self.root)
        dialog.title("Gaussian Fit Results")
        dialog.geometry("500x600")
        dialog.grab_set()  # Make it modal
        
        # Center the dialog
        dialog.transient(self.root)
        dialog.update_idletasks()
        x = (dialog.winfo_screenwidth() // 2) - 250
        y = (dialog.winfo_screenheight() // 2) - 300
        dialog.geometry(f"500x600+{x}+{y}")
        
        # Main frame with padding
        main_frame = ttk.Frame(dialog, padding=20)
        main_frame.pack(fill='both', expand=True)
        
        # Title
        title_label = ttk.Label(main_frame, text="Gaussian Curve Fit Analysis", 
                            font=('TkDefaultFont', 12, 'bold'))
        title_label.pack(anchor='w', pady=(0, 15))
        
        # Create notebook for organized display
        notebook = ttk.Notebook(main_frame)
        notebook.pack(fill='both', expand=True, pady=(0, 15))
        
        # === Parameters Tab ===
        params_frame = ttk.Frame(notebook, padding=10)
        notebook.add(params_frame, text="Parameters")
        
        params = fit_result['fitted_params']
        param_errors = fit_result['param_errors']
        
        # Parameters with uncertainties
        params_data = [
            ['Peak Location (μ)', f"{params['mean']:.4f} ± {param_errors['mean_error']:.4f}"],
            ['Standard Deviation (σ)', f"{params['stddev']:.4f} ± {param_errors['stddev_error']:.4f}"],
            ['Peak Height (A)', f"{params['amplitude']:.2f} ± {param_errors['amplitude_error']:.2f}"],
            ['Full Width Half Max', f"{fit_result['statistics']['fwhm']:.4f}"],
            ['Area Under Curve', f"{fit_result['statistics']['area_under_curve']:.2f}"],
            ['Mode Bin Center', f"{fit_result['statistics']['mode_bin_center']:.4f}"],
            ['Mode Bin Index', f"{fit_result['statistics']['mode_bin_index']}"]
        ]
        
        for i, (param_name, param_value) in enumerate(params_data):
            ttk.Label(params_frame, text=f"{param_name}:", 
                    font=FONT_INSTRUMENT_TYPE).grid(row=i, column=0, sticky='w', pady=2)
            ttk.Label(params_frame, text=param_value, 
                    font=FONT_PREVIEW_TEXT).grid(row=i, column=1, sticky='w', padx=(20, 0), pady=2)
        
        # === Quality Tab ===
        quality_frame = ttk.Frame(notebook, padding=10)
        notebook.add(quality_frame, text="Fit Quality")
        
        quality = fit_result['fit_quality']
        
        # UPDATED: Determine three-tier fit quality assessment
        if hasattr(self.plotter.gaussian_fitter, 'get_fit_quality_category'):
            quality_category = self.plotter.gaussian_fitter.get_fit_quality_category()
            
            if quality_category == 'good':
                quality_status = "✓ Good Fit"
                status_color = 'green'
                explanation = "Excellent agreement between data and Gaussian model"
            elif quality_category == 'okay':
                quality_status = "~ Okay Fit"  
                status_color = 'orange'
                explanation = "Reasonable agreement with some deviations"
            else:  # poor
                quality_status = "⚠ Poor Fit"
                status_color = 'red'
                explanation = "Significant deviations from Gaussian model"
        else:
            # Fallback to old two-tier system
            is_good_fit = (quality['r_squared'] >= 0.80 and 
                        quality['reduced_chi_squared'] <= 2.0)
            quality_status = "✓ Good Fit" if is_good_fit else "⚠ Poor Fit"
            status_color = 'green' if is_good_fit else 'red'
            explanation = ""
        
        # Display status with color
        status_label = tk.Label(quality_frame, text=quality_status,
                            font=FONT_STATUS_LARGE,
                            fg=status_color)
        status_label.pack(anchor='w', pady=(0, 5))
        
        # Add explanation text
        if explanation:
            explanation_label = tk.Label(quality_frame, text=explanation,
                                    font=('TkDefaultFont', 9),
                                    fg='gray')
            explanation_label.pack(anchor='w', pady=(0, 10))
        
        quality_data = [
            ['R-squared (R²)', f"{quality['r_squared']:.6f}"],
            ['Root Mean Square Error', f"{quality['rmse']:.4f}"],
            ['Mean Absolute Error', f"{quality['mae']:.4f}"],
            ['Normalized RMSE (%)', f"{quality['nrmse_percent']:.2f}%"],
            ['Chi-squared (χ²)', f"{quality['chi_squared']:.4f}"],
            ['Reduced Chi-squared', f"{quality['reduced_chi_squared']:.4f}"],
            ['Degrees of Freedom', f"{quality['degrees_of_freedom']}"]
        ]
        
        for i, (metric_name, metric_value) in enumerate(quality_data):
            ttk.Label(quality_frame, text=f"{metric_name}:", 
                    font=FONT_FILE_NAME).grid(row=i+1, column=0, sticky='w', pady=2)
            ttk.Label(quality_frame, text=metric_value, 
                    font=FONT_PREVIEW_TEXT).grid(row=i+1, column=1, sticky='w', padx=(20, 0), pady=2)
        
        # === Data Tab ===
        data_frame = ttk.Frame(notebook, padding=10)
        notebook.add(data_frame, text="Data Summary")
        
        # Data summary
        original_data = fit_result['original_data']
        data_info = [
            ['Data Points Used', f"{len(original_data['x'])}"],
            ['X Range', f"{np.min(original_data['x']):.3f} to {np.max(original_data['x']):.3f}"],
            ['Y Range', f"{np.min(original_data['y']):.3f} to {np.max(original_data['y']):.3f}"],
            ['Peak X Location', f"{original_data['x'][np.argmax(original_data['y'])]:.3f}"],
            ['Peak Y Value', f"{np.max(original_data['y']):.3f}"]
        ]
        
        for i, (info_name, info_value) in enumerate(data_info):
            ttk.Label(data_frame, text=f"{info_name}:", 
                    font=FONT_FILE_NAME).grid(row=i, column=0, sticky='w', pady=2)
            ttk.Label(data_frame, text=info_value, 
                    font=FONT_PREVIEW_TEXT).grid(row=i, column=1, sticky='w', padx=(20, 0), pady=2)
        
        # === Equation Tab ===
        equation_frame = ttk.Frame(notebook, padding=10)
        notebook.add(equation_frame, text="Equation")
        
        # Gaussian equation with fitted parameters
        equation_text = f"""Fitted Gaussian Equation:

    y = A × exp(-((x - μ)² / (2σ²)))

    Where:
    A = {params['amplitude']:.4f}  (amplitude)
    μ = {params['mean']:.4f}      (mean)
    σ = {params['stddev']:.4f}     (standard deviation)

    Substituted:
    y = {params['amplitude']:.4f} × exp(-((x - {params['mean']:.4f})² / (2 × {params['stddev']:.4f}²)))

    68% of data lies within μ ± σ = [{params['mean'] - params['stddev']:.3f}, {params['mean'] + params['stddev']:.3f}]
    95% of data lies within μ ± 2σ = [{params['mean'] - 2*params['stddev']:.3f}, {params['mean'] + 2*params['stddev']:.3f}]"""
        
        equation_label = tk.Text(equation_frame, wrap='word', height=15, width=60, 
                                font=FONT_PREVIEW_TEXT)
        equation_label.insert(1.0, equation_text)
        equation_label.config(state='disabled')
        equation_label.pack(fill='both', expand=True)
        
        # Close button
        close_button = ttk.Button(main_frame, text="Close", command=dialog.destroy)
        close_button.pack(anchor='e')
        
        # Focus on the dialog
        dialog.focus_set()

    def show_help_dialog(self):
        """Show help dialog with usage information."""
        help_window = tk.Toplevel(self.root)
        help_window.title("Dataset Management Help")
        help_window.geometry("600x500")
        help_window.grab_set()  # Make it modal
        
        # Center the dialog
        help_window.transient(self.root)
        help_window.update_idletasks()
        x = (help_window.winfo_screenwidth() // 2) - 300
        y = (help_window.winfo_screenheight() // 2) - 250
        help_window.geometry(f"600x500+{x}+{y}")
        
        # Create main frame with padding
        main_frame = ttk.Frame(help_window)
        main_frame.pack(fill='both', expand=True, padx=20, pady=20)
        
        # Title
        title_label = ttk.Label(main_frame, text="Dataset Management Help", 
                               font=('TkDefaultFont', 14, 'bold'))
        title_label.pack(anchor='w', pady=(0, 15))
        
        # Create scrollable text area for help content
        text_frame = ttk.Frame(main_frame)
        text_frame.pack(fill='both', expand=True, pady=(0, 15))
        
        help_text = tk.Text(text_frame, wrap='word', font=('TkDefaultFont', 10))
        scrollbar = ttk.Scrollbar(text_frame, orient='vertical', command=help_text.yview)
        help_text.configure(yscrollcommand=scrollbar.set)
        
        help_text.pack(side='left', fill='both', expand=True)
        scrollbar.pack(side='right', fill='y')
        
        # Help content
        help_content = """DATASET MANAGEMENT OVERVIEW

This section helps you manage multiple datasets in the Particle Data Analyzer.

LOADING DATA:
• Use "Load for Calibration" for single file analysis
• Use "Load for Verification" for multiple file comparison
• The enhanced file preview dialog now includes dynamic preview line controls
• Preview lines automatically adjust based on detected instrument type
• Each dataset gets a unique color and appears in the "Loaded Datasets" list

PREVIEW ENHANCEMENTS:
• Preview line controls work in both Calibration and Verification modes
• Instrument-aware defaults
• Real-time instrument type detection and hints
• Refresh preview button updates content and re-detects instrument type

DATASET LIST:
• Shows all loaded datasets with bead size and filename
• Click any dataset to make it active
• The active dataset is highlighted and used for analysis

BEAD SIZE EDITING:
• Edit the bead size directly in the text field
• Press Enter or click the save button (💾) to save changes
• Only numeric values are accepted

DATASET NAVIGATION:
• Use "Previous Dataset" and "Next Dataset" buttons in the plot area
• These buttons help you quickly switch between datasets

DATASET ACTIONS:
• Edit Notes: Add detailed information about each dataset
• Remove: Delete a dataset from the collection (cannot be undone)

ANALYSIS MODES:
• Calibration Mode: Optimized for single dataset analysis
• Verification Mode: Supports multiple datasets for comparison

DATA TYPES:
• Pre-aggregated: Data with size and frequency columns
• Raw Measurements: Individual size measurements only

TIPS:
• Preview lines automatically set based on instrument type
• Use meaningful bead sizes to identify your datasets
• Add notes to remember important details about each dataset
• In Verification mode, you can compare multiple datasets
• The plot updates automatically when you switch datasets

KEYBOARD SHORTCUTS:
• Enter: Save bead size changes or refresh preview
• Escape: Close dialogs

For more detailed help, please refer to the user manual or contact support."""
        
        help_text.insert(1.0, help_content)
        help_text.config(state='disabled')  # Make it read-only
        
        # Close button
        close_button = ttk.Button(main_frame, text="Close", command=help_window.destroy)
        close_button.pack(anchor='e')
        
        # Focus on the help window
        help_window.focus_set()
    
    def remove_dataset(self):
        """Remove the active dataset."""
        active_dataset = self.dataset_manager.get_active_dataset()
        if not active_dataset:
            return
        
        # Confirm removal
        result = messagebox.askyesno(
            "Remove Dataset",
            f"Are you sure you want to remove dataset '{active_dataset['tag']}'?\n\nThis action cannot be undone."
        )
        
        if result:
            self.dataset_manager.remove_dataset(active_dataset['id'])
            
            # Update UI
            self._update_dataset_ui()
            
            # Update scroll region after removing dataset
            self.scrollable_frame.update_scroll_region()
            
            # Load new active dataset if available
            if self.dataset_manager.has_datasets():
                self._load_active_dataset_settings()
                self._update_column_combos()
                self._update_stats_display()
                
                # Update plot if one exists
                if hasattr(self, 'canvas'):
                    self._update_plot()
            else:
                # No datasets left
                self._clear_ui_for_no_datasets()
    
    def _clear_ui_for_no_datasets(self):
        """Clear UI elements when no datasets are available."""
        # Clear column combos
        self.size_combo['values'] = []
        self.frequency_combo['values'] = []
        self.size_column_var.set('')
        self.frequency_column_var.set('')
        
        # Clear stats
        self.stats_text.delete(1.0, tk.END)
        self.stats_text.insert(1.0, "No datasets loaded")
        
        # Clear tag editor
        self._update_tag_editor()
        
        # Clear treeview
        for item in self.dataset_treeview.get_children():
            self.dataset_treeview.delete(item)
        
        # Disable plot button
        self.plot_button.config(state='disabled')
        self._update_report_button_state()
        self._update_navigation_buttons_for_mode()  # Update navigation buttons including save graph
        
        # Clear plot if exists
        if hasattr(self, 'canvas'):
            for widget in self.plot_frame.winfo_children():
                # Only destroy plot content, keep navigation buttons
                if widget != self.plot_frame.winfo_children()[0]:  # Keep nav frame
                    widget.destroy()
            if self.current_figure:
                plt.close(self.current_figure)
                self.current_figure = None
            
            # Show the no plot message again
            if not hasattr(self, 'no_plot_label') or not self.no_plot_label.winfo_exists():
                plot_content_frame = ttk.Frame(self.plot_frame)
                plot_content_frame.pack(fill='both', expand=True)
                self.no_plot_label = ttk.Label(plot_content_frame, 
                                              text="No plot to display\nLoad data and click 'Create Plot' to begin",
                                              font=('TkDefaultFont', 10),
                                              foreground='gray',
                                              justify='center')
                self.no_plot_label.pack(expand=True)
        
        # Update plot scroll region after clearing content
        if hasattr(self, 'plot_scrollable_frame'):
            self.root.update_idletasks()  # Ensure widgets are updated
            self.plot_scrollable_frame.update_scroll_region()
        
        # Update scroll region after clearing
        self.scrollable_frame.update_scroll_region()
    
    def _load_active_dataset_settings(self):
        """Load settings from the active dataset."""
        active_dataset = self.dataset_manager.get_active_dataset()
        if not active_dataset:
            return
        
        settings = active_dataset['analysis_settings']
        
        # Load settings into UI variables
        self.data_mode_var.set(settings['data_mode'])
        self.bin_count_var.set(settings['bin_count'])
        self.size_column_var.set(settings['size_column'] or '')
        self.frequency_column_var.set(settings['frequency_column'] or '')
        self.show_stats_lines_var.set(settings['show_stats_lines'])
        self.show_gaussian_fit_var.set(settings.get('show_gaussian_fit', True))

        # Update data processor mode
        data_processor = active_dataset['data_processor']
        data_processor.set_data_mode(settings['data_mode'])
        
        # Update UI elements
        self._update_data_mode_ui()
    
    def _save_active_dataset_settings(self):
        """Save current UI settings to the active dataset."""
        active_dataset = self.dataset_manager.get_active_dataset()
        if not active_dataset:
            return
        
        settings = {
            'data_mode': self.data_mode_var.get(),
            'bin_count': self.bin_count_var.get(),
            'size_column': self.size_column_var.get(),
            'frequency_column': self.frequency_column_var.get(),
            'show_stats_lines': self.show_stats_lines_var.get(),
            'show_gaussian_fit': self.show_gaussian_fit_var.get()
        }

        self.dataset_manager.update_analysis_settings(active_dataset['id'], settings)
    
    
    def _on_data_mode_change(self):
        """Handle data mode change (pre-aggregated vs raw measurements)."""
        active_dataset = self.dataset_manager.get_active_dataset()
        if not active_dataset:
            return
        
        mode = self.data_mode_var.get()
        
        # Update data processor
        active_dataset['data_processor'].set_data_mode(mode)
        
        # Update UI
        self._update_data_mode_ui()
        
        # Save settings
        self._save_active_dataset_settings()
        
        # Update stats display
        self._update_stats_display()
        
        # If we have a current plot, update it
        if hasattr(self, 'canvas') and active_dataset:
            self._update_plot()
    
    def _on_column_change(self, event=None):
        """Handle column selection changes."""
        active_dataset = self.dataset_manager.get_active_dataset()
        if not active_dataset:
            return
        
        # Update data processor with new column selections
        mode = self.data_mode_var.get()
        if mode == 'pre_aggregated':
            active_dataset['data_processor'].set_columns(
                self.size_column_var.get(),
                self.frequency_column_var.get()
            )
        else:  # raw_measurements
            active_dataset['data_processor'].set_columns(
                self.size_column_var.get()
            )
        
        # Save settings
        self._save_active_dataset_settings()
        
        # Update stats
        self._update_stats_display()
        
        # Update plot if one exists
        if hasattr(self, 'canvas'):
            self._update_plot()
    
    def _update_data_mode_ui(self):
        """Update UI elements based on current data mode."""
        mode = self.data_mode_var.get()
        
        if mode == 'raw_measurements':
            # Hide frequency column selector for raw measurements
            self.frequency_label.grid_remove()
            self.frequency_combo.grid_remove()
            # Clear frequency column selection
            self.frequency_column_var.set('')
        else:
            # Show frequency column selector for pre-aggregated data
            self.frequency_label.grid()
            self.frequency_combo.grid()
    
    def _update_column_combos(self):
        """Update the column selection comboboxes."""
        active_dataset = self.dataset_manager.get_active_dataset()
        if not active_dataset:
            self.size_combo['values'] = []
            self.frequency_combo['values'] = []
            return
        
        columns = active_dataset['data_processor'].get_columns()
        
        self.size_combo['values'] = columns
        self.frequency_combo['values'] = columns
        
        # Set default selections if auto-detected
        data_processor = active_dataset['data_processor']
        if data_processor.size_column:
            self.size_column_var.set(data_processor.size_column)
        if data_processor.frequency_column:
            self.frequency_column_var.set(data_processor.frequency_column)
    
    def _update_stats_display(self):
        """Update the statistics display."""
        active_dataset = self.dataset_manager.get_active_dataset()
        if not active_dataset:
            self.stats_text.delete(1.0, tk.END)
            self.stats_text.insert(1.0, "No active dataset")
            return
        
        stats = active_dataset['data_processor'].get_data_stats()
        
        self.stats_text.delete(1.0, tk.END)
        
        # Dataset info
        stats_str = f"Dataset: {active_dataset['tag']}\n"
        stats_str += f"File: {active_dataset['filename']}\n"
        stats_str += f"Instrument: {stats.get('instrument_type', 'Unknown')}\n"
        stats_str += f"Rows: {stats.get('total_rows', 'N/A')}\n"
        stats_str += f"Columns: {stats.get('total_columns', 'N/A')}\n"
        stats_str += f"Mode: {stats.get('data_mode', 'N/A')}\n"
        
        if 'size_min' in stats:
            stats_str += f"\nSize Range:\n"
            stats_str += f"  Min: {stats['size_min']:.3f}\n"
            stats_str += f"  Max: {stats['size_max']:.3f}\n"
            stats_str += f"  Mean: {stats['size_mean']:.3f}\n"
            
            # Add mode-specific stats
            if stats.get('data_mode') == 'raw_measurements':
                if 'unique_measurements' in stats:
                    stats_str += f"\nMeasurements:\n"
                    stats_str += f"  Total: {stats['total_measurements']}\n"
                    stats_str += f"  Unique: {stats['unique_measurements']}\n"
            elif stats.get('data_mode') == 'pre_aggregated':
                if 'total_frequency' in stats:
                    stats_str += f"\nFrequency:\n"
                    stats_str += f"  Total: {stats['total_frequency']:.0f}\n"
                    stats_str += f"  Mean: {stats['frequency_mean']:.2f}\n"
        
        self.stats_text.insert(1.0, stats_str)
    
    def _on_bin_entry_change(self, event):
        """Handle bin count entry field changes."""
        try:
            bin_count = int(self.bin_count_var.get())
            
            # Validate and constrain the value
            if bin_count < MIN_BIN_COUNT:
                bin_count = MIN_BIN_COUNT
                self.bin_count_var.set(bin_count)
            elif bin_count > MAX_BIN_COUNT:
                bin_count = MAX_BIN_COUNT
                self.bin_count_var.set(bin_count)
            
            # Save settings
            self._save_active_dataset_settings()
            
            # Update plot if we have data
            if hasattr(self, 'canvas') and self.dataset_manager.get_active_dataset():
                self._update_plot()
                
        except (ValueError, tk.TclError):
            # Invalid entry - reset to current slider value or default
            self.bin_count_var.set(DEFAULT_BIN_COUNT)
    
    def _on_stats_toggle(self):
        """Handle statistical lines toggle change."""
        # Save settings
        self._save_active_dataset_settings()
        
        # If we have a current plot, update it
        if hasattr(self, 'canvas') and self.dataset_manager.get_active_dataset():
            self._update_plot()
    
    def create_plot(self):
        """Create and display the histogram plot."""
        active_dataset = self.dataset_manager.get_active_dataset()
        if not active_dataset:
            messagebox.showerror("Error", "No active dataset to plot.")
            return
        
        data_processor = active_dataset['data_processor']
        
        # Update data processor with current settings
        mode = self.data_mode_var.get()
        data_processor.set_data_mode(mode)
        
        # Update column selections
        if mode == 'pre_aggregated':
            data_processor.set_columns(
                self.size_column_var.get(),
                self.frequency_column_var.get()
            )
        else:  # raw_measurements
            data_processor.set_columns(
                self.size_column_var.get()
            )
        
        size_data = data_processor.get_size_data()
        frequency_data = data_processor.get_frequency_data()
        
        if size_data is None:
            messagebox.showerror("Error", "Please select a valid size column.")
            return
        
        # Create plot title with dataset info
        plot_title = f"Particle Size Distribution - {active_dataset['tag']}"
        
        # Create the plot
        figure = self.plotter.create_histogram(
            size_data, frequency_data, self.bin_count_var.get(),
            title=plot_title,
            show_stats_lines=self.show_stats_lines_var.get(),
            data_mode=mode,
            show_gaussian_fit=self.show_gaussian_fit_var.get()
        )
        
        if figure is not None:
            self.current_figure = figure  # Store reference to current figure
            self._display_plot(figure)
            self._update_report_button_state()  # Enable report button when plot is created
            self._update_navigation_buttons_for_mode()  # Update navigation buttons including save graph
            
            # Save settings
            self._save_active_dataset_settings()
        else:
            messagebox.showerror("Error", "Failed to create plot.")
    
    def _update_plot(self):
        """Update the existing plot with new bin count or settings."""
        if not hasattr(self, 'canvas'):
            return
        
        active_dataset = self.dataset_manager.get_active_dataset()
        if not active_dataset:
            return
        
        data_processor = active_dataset['data_processor']
        size_data = data_processor.get_size_data()
        frequency_data = data_processor.get_frequency_data()
        
        if size_data is not None:
            mode = self.data_mode_var.get()
            plot_title = f"Particle Size Distribution - {active_dataset['tag']}"
            
            figure = self.plotter.create_histogram(
                size_data, frequency_data, self.bin_count_var.get(),
                title=plot_title,
                show_stats_lines=self.show_stats_lines_var.get(),
                data_mode=mode,
                show_gaussian_fit=self.show_gaussian_fit_var.get()
            )
            
            if figure is not None:
                self._display_plot(figure)
                self._update_report_button_state()
                self._update_navigation_buttons_for_mode()  # Update navigation buttons including save graph
    
    def _display_plot(self, figure):
        """Display the plot in the GUI."""
        # Clear existing plot widgets completely (but keep navigation buttons)
        for widget in self.plot_frame.winfo_children():
            # Only destroy widgets that aren't the navigation frame
            if widget != self.plot_frame.winfo_children()[0]:  # Keep the first child (nav frame)
                widget.destroy()
        
        # Hide the no plot label if it exists
        if hasattr(self, 'no_plot_label'):
            self.no_plot_label.destroy()
        
        # Clear any existing matplotlib figures
        if hasattr(self, 'canvas'):
            if self.current_figure and self.current_figure != figure:
                # Only close if it's a different figure than the one we're displaying
                plt.close(self.current_figure)
            del self.canvas
        
        # Create new canvas with the figure
        self.canvas = FigureCanvasTkAgg(figure, self.plot_frame)
        self.current_figure = figure  # Update our reference
        self.canvas.draw()
        
        # Pack the canvas widget
        canvas_widget = self.canvas.get_tk_widget()
        canvas_widget.pack(fill='both', expand=True)
        
        # Add toolbar
        toolbar = NavigationToolbar2Tk(self.canvas, self.plot_frame)
        toolbar.update()
        
        # Force update of scroll region after matplotlib content is added
        self.root.update_idletasks()  # Ensure all widgets are rendered
        self.plot_scrollable_frame.update_scroll_region()
        
        # Debug: Print scroll region info
        canvas = self.plot_scrollable_frame.canvas
        scroll_region = canvas.cget('scrollregion')
        canvas_height = canvas.winfo_height()
        logger.info(f"Plot scroll region: {scroll_region}, canvas height: {canvas_height}")
    
    def _validate_float_input(self, value_if_allowed):
        """
        Validate that input is a valid float or empty.
        
        Args:
            value_if_allowed: The value that would be in the entry if the keystroke is allowed
            
        Returns:
            bool: True if input is valid, False otherwise
        """
        if value_if_allowed == "":
            return True  # Allow empty string (for clearing)
        
        # Allow negative sign at the beginning
        if value_if_allowed == "-":
            return True
        
        # Allow single decimal point
        if value_if_allowed.count('.') <= 1:
            try:
                float(value_if_allowed)
                return True
            except ValueError:
                return False
        
        return False

    def generate_report(self):
        """Generate a PDF report with current analysis."""
        if not REPORTS_AVAILABLE:
            messagebox.showerror("Error", "ReportLab is not installed. Please install it with: pip install reportlab")
            return
        
        # Check mode restriction
        if self.analysis_mode_var.get() == 'calibration':
            messagebox.showwarning(
                "Mode Restriction", 
                "Report generation is only available in Verification mode.\n\n"
                "Switch to Verification mode to generate comprehensive analysis reports."
            )
            return
        
        if not hasattr(self, 'canvas') or not self.current_figure:
            messagebox.showerror("Error", "Please create a plot first before generating a report.")
            return
        
        active_dataset = self.dataset_manager.get_active_dataset()
        if not active_dataset:
            messagebox.showerror("Error", "No active dataset for report generation.")
            return
        
        # Get save location from user
        file_path = filedialog.asksaveasfilename(
            title="Save Report As",
            defaultextension=".pdf",
            filetypes=[("PDF files", "*.pdf"), ("All files", "*.*")]
        )
        
        if not file_path:
            return  # User cancelled
        
        try:
            # Collect current analysis data
            data_stats = active_dataset['data_processor'].get_data_stats()
            
            # Collect analysis parameters (including mode information)
            analysis_params = {
                'analysis_mode': self.analysis_mode_var.get(),
                'data_mode': self.data_mode_var.get(),
                'bin_count': self.bin_count_var.get(),
                'size_column': self.size_column_var.get(),
                'frequency_column': self.frequency_column_var.get(),
                'skip_rows': active_dataset['skip_rows'],
                'show_stats_lines': self.show_stats_lines_var.get()
            }
            
            # File information
            file_info = {
                'filename': active_dataset['filename'],
                'dataset_tag': active_dataset['tag'],
                'dataset_notes': active_dataset['notes'],
                'generated_at': self._get_current_timestamp()
            }
            
            # Generate the report
            success = self.report_template.create_report(
                output_path=file_path,
                plot_figure=self.current_figure,
                data_stats=data_stats,
                analysis_params=analysis_params,
                file_info=file_info
            )
            
            if success:
                messagebox.showinfo("Success", f"Report generated successfully!\nSaved to: {file_path}")
            else:
                messagebox.showerror("Error", "Failed to generate report. Check console for details.")
                
        except Exception as e:
            messagebox.showerror("Error", f"Failed to generate report: {str(e)}")
    
    def _get_current_timestamp(self):
        """Get current timestamp for report."""
        from datetime import datetime
        return datetime.now().strftime("%Y-%m-%d %H:%M:%S")
    
    def _update_report_button_state(self):
        """Update the report button state based on available data, plot, and mode."""
        self._update_report_button_state_for_mode()
        if hasattr(self, 'gaussian_info_btn'):
            # Enable Gaussian info button if we have a plot with Gaussian fit
            has_gaussian_fit = (hasattr(self, 'canvas') and 
                            hasattr(self.plotter, 'get_last_gaussian_fit') and
                            self.plotter.get_last_gaussian_fit() is not None)
            self.gaussian_info_btn.config(state='normal' if has_gaussian_fit else 'disabled')

    def _on_treeview_button_press(self, event):
        """Handle mouse button press on treeview - start drag operation."""
        widget = event.widget
        item = widget.identify_row(event.y)
        
        # Reset cursor first
        widget.configure(cursor="")
        
        if item:
            # Store drag information
            self.drag_item = item
            self.drag_start_y = event.y
            
            # Select the item being dragged if it's not already selected
            if item not in widget.selection():
                widget.selection_set(item)
                # Also trigger the selection handler to make this dataset active
                self._on_dataset_select(event)
        else:
            # Clear drag if clicking on empty space
            self.drag_item = None
            self.drag_start_y = None

    def _on_treeview_drag_motion(self, event):
        """Handle mouse motion during drag - provide visual feedback."""
        if self.drag_item is None:
            return
        
        # Check if we've moved enough to start dragging (prevent accidental drags)
        if self.drag_start_y is not None and abs(event.y - self.drag_start_y) < 5:
            return
        
        widget = event.widget
        target_item = widget.identify_row(event.y)
        
        # Change cursor to indicate drag operation
        if target_item and target_item != self.drag_item:
            widget.configure(cursor="hand2")
        else:
            widget.configure(cursor="")

    def _on_treeview_button_release(self, event):
        """Handle mouse button release - complete drag operation."""
        widget = event.widget
        
        # Always reset cursor
        widget.configure(cursor="")
        
        if self.drag_item is None:
            return
        
        target_item = widget.identify_row(event.y)
        
        # Only reorder if we have a valid target that's different from drag item
        if target_item and target_item != self.drag_item:
            # Check if we actually moved enough to constitute a drag
            if self.drag_start_y is not None and abs(event.y - self.drag_start_y) >= 5:
                self._reorder_datasets(self.drag_item, target_item, event.y)
        
        # Clean up drag state
        self.drag_item = None
        self.drag_start_y = None

    def _reorder_datasets(self, drag_item, target_item, drop_y):
        """Reorder datasets in both treeview and dataset manager."""
        try:
            # Get the dataset IDs from the treeview items BY LOOKING UP THE ACTUAL DATA
            all_items = list(self.dataset_treeview.get_children())
            
            # Create a mapping from treeview items to dataset IDs
            item_to_dataset_id = {}
            all_datasets = self.dataset_manager.get_all_datasets()
            
            for i, item in enumerate(all_items):
                values = self.dataset_treeview.item(item, 'values')
                if values and i < len(all_datasets):
                    # Match by tag and filename to find the correct dataset
                    tag, filename = values
                    for dataset in all_datasets:
                        if dataset['tag'] == tag and dataset['filename'] == filename:
                            item_to_dataset_id[item] = dataset['id']
                            break
            
            # Get the actual dataset IDs
            drag_dataset_id = item_to_dataset_id.get(drag_item)
            target_dataset_id = item_to_dataset_id.get(target_item)
            
            if not drag_dataset_id or not target_dataset_id:
                logger.warning("Could not find dataset IDs for drag items")
                return
            
            # Find the indices in the MANAGER's order (not treeview order)
            dataset_ids_ordered = self.dataset_manager.get_dataset_order_by_id()
            
            try:
                drag_index = dataset_ids_ordered.index(drag_dataset_id)
                target_index = dataset_ids_ordered.index(target_dataset_id)
            except ValueError as e:
                logger.error(f"Dataset ID not found in manager: {e}")
                return
            
            # Don't do anything if trying to drop on the same item
            if drag_index == target_index:
                logger.info("Drag and target are the same - no reorder needed")
                return
            
            # Get the dataset info for logging
            drag_dataset = self.dataset_manager.get_dataset(drag_dataset_id)
            target_dataset = self.dataset_manager.get_dataset(target_dataset_id)
            
            logger.info(f"Reordering: moving '{drag_dataset['tag']}' (manager index {drag_index}) near '{target_dataset['tag']}' (manager index {target_index})")
            
            # Determine drop position (above or below target)
            try:
                target_bbox = self.dataset_treeview.bbox(target_item)
                if target_bbox:
                    target_center_y = target_bbox[1] + target_bbox[3] // 2
                    drop_above = drop_y < target_center_y
                else:
                    drop_above = drag_index > target_index  # Default behavior
            except:
                drop_above = drag_index > target_index
            
            logger.info(f"Drop above target: {drop_above}")
            
            # Calculate new position in manager order
            if drag_index < target_index:
                # Dragging DOWN (from earlier position to later position)
                if drop_above:
                    new_position = target_index - 1  # Insert before target
                else:
                    new_position = target_index  # Insert after target (target moves up)
            else:
                # Dragging UP (from later position to earlier position) 
                if drop_above:
                    new_position = target_index  # Insert before target (target moves down)
                else:
                    new_position = target_index + 1  # Insert after target
            
            # Ensure position is within bounds
            new_position = max(0, min(new_position, len(dataset_ids_ordered) - 1))
            
            logger.info(f"Calculated new position in manager: {new_position}")
            
            # Don't do anything if position hasn't actually changed
            if new_position == drag_index:
                logger.info("New position same as old position - no reorder needed")
                return
            
            # Perform the reorder in the dataset manager
            self._reorder_datasets_in_manager(drag_dataset_id, new_position)
            
            # Update the UI (this will rebuild the treeview from the manager's new order)
            self._update_dataset_ui()
            
            # Maintain selection on the moved item
            # We need to find the new treeview item for this dataset
            updated_items = list(self.dataset_treeview.get_children())
            for item in updated_items:
                values = self.dataset_treeview.item(item, 'values')
                if values:
                    tag, filename = values
                    if tag == drag_dataset['tag'] and filename == drag_dataset['filename']:
                        self.dataset_treeview.selection_set(item)
                        self.dataset_treeview.see(item)
                        break
            
            logger.info(f"Successfully reordered datasets from manager position {drag_index} to {new_position}")
            
        except Exception as e:
            logger.error(f"Error reordering datasets: {e}")
            messagebox.showerror("Reorder Error", f"Failed to reorder datasets: {str(e)}")

    def _reorder_datasets_in_manager(self, dataset_id: str, new_position: int):
        """Reorder datasets in the dataset manager."""
        datasets = list(self.dataset_manager.datasets.items())
        
        # Find the dataset to move
        dataset_to_move = None
        old_position = None
        
        for i, (id, dataset) in enumerate(datasets):
            if id == dataset_id:
                dataset_to_move = (id, dataset)
                old_position = i
                break
        
        if dataset_to_move is None:
            raise ValueError(f"Dataset {dataset_id} not found")
        
        # Validate new position bounds
        if new_position < 0:
            new_position = 0
        elif new_position >= len(datasets):
            new_position = len(datasets) - 1
        
        print(f"DEBUG: Moving '{dataset_to_move[1]['tag']}' from position {old_position} to {new_position}")
        
        # Remove from old position
        datasets.pop(old_position)
        
        # Insert at new position
        datasets.insert(new_position, dataset_to_move)
        
        # Rebuild the datasets dictionary in the new order
        new_datasets = {}
        for id, dataset in datasets:
            new_datasets[id] = dataset
        
        # Replace the manager's datasets
        self.dataset_manager.datasets = new_datasets
        
        logger.info(f"Moved dataset {dataset_id} from position {old_position} to {new_position}")

    def debug_dataset_order(self):
        """Debug method to print current dataset order."""
        datasets = self.dataset_manager.get_all_datasets()
        print("=== Current Dataset Order ===")
        for i, dataset in enumerate(datasets):
            print(f"{i}: {dataset['tag']} - {dataset['filename']}")
        print("=============================")
    
    def _on_closing(self):
        """Handle application closing cleanly."""
        try:
            # Close matplotlib figures properly
            if hasattr(self, 'canvas'):
                if self.current_figure:
                    plt.close(self.current_figure)
                del self.canvas
            
            # Close plotter figures
            if hasattr(self.plotter, 'figure') and self.plotter.figure:
                plt.close(self.plotter.figure)
            
            # Close all remaining matplotlib figures
            plt.close('all')
            
            # Destroy the root window
            self.root.quit()
            self.root.destroy()
            
        except Exception as e:
            logger.error(f"Error during cleanup: {e}")
            # Force exit if cleanup fails
            import sys
            sys.exit(0)<|MERGE_RESOLUTION|>--- conflicted
+++ resolved
@@ -997,11 +997,9 @@
     def _update_dataset_ui(self):
         """Update all dataset-related UI elements."""
         self._update_dataset_treeview()
-<<<<<<< HEAD
         self._update_compact_dataset_info()
-=======
->>>>>>> ab06b38d
         self._update_navigation_buttons()
+        self._update_tag_editor()
         self._update_tag_editor()
     
     def _update_dataset_treeview(self):
@@ -1068,11 +1066,8 @@
                     self.dataset_manager.set_active_dataset(selected_dataset['id'])
                     
                     self._load_active_dataset_settings()
-<<<<<<< HEAD
                     self._update_compact_dataset_info()
-=======
->>>>>>> ab06b38d
-                    self._update_tag_editor()
+                    self._update_tag_editor()  # Update tag editor when selection changes
                     self._update_column_combos()
                     self._update_stats_display()
                     
