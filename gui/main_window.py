--- conflicted
+++ resolved
@@ -305,7 +305,6 @@
         self.dataset_mgmt_frame = ttk.LabelFrame(self.control_frame, text="Dataset Management", padding=5)
         self.dataset_mgmt_frame.grid(row=4, column=0, columnspan=3, sticky='ew', pady=5)
         
-<<<<<<< HEAD
         # Dataset actions
         actions_frame = ttk.Frame(self.dataset_mgmt_frame)
         actions_frame.pack(fill='x', pady=5)
@@ -338,16 +337,6 @@
         
         data_mode_frame = ttk.Frame(self.control_frame)
         data_mode_frame.grid(row=7, column=1, columnspan=2, sticky='ew', pady=2)
-=======
-        # === DATA ANALYSIS CONTROLS ===
-        ttk.Separator(self.control_frame, orient='horizontal').grid(row=3, column=0, columnspan=3, sticky='ew', pady=5)
-        
-        # Data mode selection
-        ttk.Label(self.control_frame, text="Data Type:").grid(row=4, column=0, sticky='w', pady=2) 
-        
-        data_mode_frame = ttk.Frame(self.control_frame)
-        data_mode_frame.grid(row=4, column=1, columnspan=2, sticky='ew', pady=2)
->>>>>>> 18996b8a
         
         self.pre_agg_radio = ttk.Radiobutton(data_mode_frame, text="Pre-aggregated (Size + Frequency)", 
                                            variable=self.data_mode_var, value='pre_aggregated',
@@ -360,7 +349,6 @@
         self.raw_radio.grid(row=1, column=0, sticky='w')
         
         #Column selection
-<<<<<<< HEAD
         ttk.Label(self.control_frame, text="Size Column:").grid(row=8, column=0, sticky='w', pady=2)
         self.size_combo = ttk.Combobox(self.control_frame, textvariable=self.size_column_var, 
                                     state='readonly')
@@ -380,27 +368,6 @@
         # Create frame for bin controls
         bin_frame = ttk.Frame(self.control_frame)
         bin_frame.grid(row=10, column=1, columnspan=2, sticky='ew', pady=2)
-=======
-        ttk.Label(self.control_frame, text="Size Column:").grid(row=5, column=0, sticky='w', pady=2)
-        self.size_combo = ttk.Combobox(self.control_frame, textvariable=self.size_column_var, 
-                                    state='readonly')
-        self.size_combo.grid(row=5, column=1, sticky='ew', pady=2)
-        self.size_combo.bind('<<ComboboxSelected>>', self._on_column_change)
-
-        self.frequency_label = ttk.Label(self.control_frame, text="Frequency Column:")
-        self.frequency_label.grid(row=6, column=0, sticky='w', pady=2)
-        self.frequency_combo = ttk.Combobox(self.control_frame, textvariable=self.frequency_column_var, 
-                                        state='readonly')
-        self.frequency_combo.grid(row=6, column=1, sticky='ew', pady=2)
-        self.frequency_combo.bind('<<ComboboxSelected>>', self._on_column_change)
-
-        # Bin count control
-        ttk.Label(self.control_frame, text="Bins:").grid(row=7, column=0, sticky='w', pady=2)
-
-        # Create frame for bin controls
-        bin_frame = ttk.Frame(self.control_frame)
-        bin_frame.grid(row=7, column=1, columnspan=2, sticky='ew', pady=2)
->>>>>>> 18996b8a
 
         # Bin count entry field only (remove slider)
         self.bin_entry = ttk.Entry(bin_frame, textvariable=self.bin_count_var, width=8)
@@ -422,11 +389,7 @@
                                                 text="Show Mean & Std Dev Lines", 
                                                 variable=self.show_stats_lines_var,
                                                 command=self._on_stats_toggle)
-<<<<<<< HEAD
         self.stats_lines_check.grid(row=11, column=0, columnspan=2, sticky='w', pady=2)
-=======
-        self.stats_lines_check.grid(row=8, column=0, columnspan=2, sticky='w', pady=2)
->>>>>>> 18996b8a
         
         # Gaussian curve fitting toggle
         self.gaussian_fit_check = ttk.Checkbutton(
@@ -435,11 +398,7 @@
             variable=self.show_gaussian_fit_var,
             command=self._on_gaussian_toggle
         )
-<<<<<<< HEAD
         self.gaussian_fit_check.grid(row=12, column=0, columnspan=2, sticky='w', pady=2)
-=======
-        self.gaussian_fit_check.grid(row=9, column=0, columnspan=2, sticky='w', pady=2)
->>>>>>> 18996b8a
 
         # Gaussian fit info button
         self.gaussian_info_btn = ttk.Button(
@@ -449,70 +408,23 @@
             state='disabled',
             width=10
         )
-<<<<<<< HEAD
         self.gaussian_info_btn.grid(row=12, column=2, sticky='w', padx=(10,0), pady=2)
-=======
-        self.gaussian_info_btn.grid(row=9, column=2, sticky='w', padx=(10,0), pady=2)
->>>>>>> 18996b8a
 
         # Plot button (all row numbers updated)
         self.plot_button = ttk.Button(self.control_frame, text="Create Plot", 
                                      command=self.create_plot, state='disabled')
-<<<<<<< HEAD
         self.plot_button.grid(row=13, column=0, columnspan=2, sticky='ew', pady=10)
-=======
-        self.plot_button.grid(row=10, column=0, columnspan=2, sticky='ew', pady=10)
->>>>>>> 18996b8a
         
         # Report generation button - will be mode-restricted
         self.report_button = ttk.Button(self.control_frame, text="Generate Report", 
                                        command=self.generate_report, state='disabled')
-<<<<<<< HEAD
         self.report_button.grid(row=14, column=0, columnspan=2, sticky='ew', pady=5)
-=======
-        self.report_button.grid(row=11, column=0, columnspan=2, sticky='ew', pady=5)
->>>>>>> 18996b8a
         
         # Show/hide report button based on availability
         if not REPORTS_AVAILABLE:
             self.report_button.config(state='disabled', text="Generate Report (ReportLab not installed)")
         
-<<<<<<< HEAD
         # === PLOT FRAME ===
-=======
-        # === DATASET MANAGEMENT CONTROLS ===
-        ttk.Separator(self.control_frame, orient='horizontal').grid(row=12, column=0, columnspan=3, sticky='ew', pady=10)
-        
-        # Dataset management frame (navigation buttons moved to plot frame)
-        self.dataset_mgmt_frame = ttk.LabelFrame(self.control_frame, text="Dataset Management", padding=5)
-        self.dataset_mgmt_frame.grid(row=13, column=0, columnspan=3, sticky='ew', pady=5)
-        
-        # Dataset actions (navigation buttons moved to plot frame)
-        actions_frame = ttk.Frame(self.dataset_mgmt_frame)
-        actions_frame.pack(fill='x', pady=5)
-        
-        self.edit_notes_btn = ttk.Button(actions_frame, text="Edit Notes", 
-                                        command=self.edit_dataset_notes, state='disabled')
-        self.edit_notes_btn.pack(side='left', padx=(0,5))
-        
-        self.remove_dataset_btn = ttk.Button(actions_frame, text="Remove", 
-                                            command=self.remove_dataset, state='disabled')
-        self.remove_dataset_btn.pack(side='left', padx=(0,5))
-        
-        # Help button
-        self.help_btn = ttk.Button(actions_frame, text="?", width=3,
-                                  command=self.show_help_dialog)
-        self.help_btn.pack(side='right')
-        
-        # Stats display
-        self.stats_frame = ttk.LabelFrame(self.control_frame, text="Data Info", padding=5)
-        self.stats_frame.grid(row=14, column=0, columnspan=3, sticky='ew', pady=5)
-        
-        self.stats_text = tk.Text(self.stats_frame, height=8, width=30)
-        self.stats_text.pack(fill='both', expand=True)
-        
-        # === PLOT FRAME (Right side - now inside its own scrollable frame) ===
->>>>>>> 18996b8a
         self.plot_frame = ttk.LabelFrame(self.plot_scrollable_frame.scrollable_frame, text="Plot", padding=10)
         
         # Add navigation controls to plot frame (moved from dataset management)
